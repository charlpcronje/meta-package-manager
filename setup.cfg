# https://github.com/c4urself/bump2version#configuration-file
[bumpversion]
current_version = 3.4.0
files = ./pyproject.toml ./meta_package_manager/__init__.py ./changelog.rst ./meta_package_manager/bitbar/meta_package_manager.7h.py
allow_dirty = True

# https://pycodestyle.readthedocs.io/en/latest/intro.html#configuration
[pycodestyle]
# https://pycodestyle.readthedocs.io/en/latest/intro.html#error-codes
ignore =
show-source = True
statistics = True
<<<<<<< HEAD
max-line-length = 88

# https://docs.pytest.org/en/latest/customize.html#builtin-configuration-file-options
[tool:pytest]
addopts = --durations=10 --cov-report term --cov=meta_package_manager
xfail_strict = True
=======
# Aligns to black's config.
max-line-length = 88
>>>>>>> 87f5b0d9
<|MERGE_RESOLUTION|>--- conflicted
+++ resolved
@@ -10,14 +10,5 @@
 ignore =
 show-source = True
 statistics = True
-<<<<<<< HEAD
-max-line-length = 88
-
-# https://docs.pytest.org/en/latest/customize.html#builtin-configuration-file-options
-[tool:pytest]
-addopts = --durations=10 --cov-report term --cov=meta_package_manager
-xfail_strict = True
-=======
 # Aligns to black's config.
-max-line-length = 88
->>>>>>> 87f5b0d9
+max-line-length = 88